--- conflicted
+++ resolved
@@ -1,274 +1,151 @@
 import shutil
 import yaml
-<<<<<<< HEAD
+import pandas as pd
+import numpy as np
+import cv2
+import matplotlib.pyplot as plt
 from sklearn.model_selection import train_test_split
 from ultralytics import YOLO
-=======
-import numpy as np
 import time
->>>>>>> 16f94224
 import torch
-import argparse
-from pathlib import Path
-from ultralytics import YOLO
-from sklearn.model_selection import train_test_split
 
-# Set seeds for reproducibility
-def set_seed(seed: int = 42):
-    random.seed(seed)
-    np.random.seed(seed)
-    torch.manual_seed(seed)
+# Set random seed for reproducibility
+random.seed(42)
+np.random.seed(42)
+torch.manual_seed(42)
 
-# Parse command-line arguments
-def get_args():
-    parser = argparse.ArgumentParser(description="Train YOLOv8 on a custom dataset")
-    parser.add_argument('--source_dir', type=str, required=True,
-                        help='Folder containing images and .txt labels')
-    parser.add_argument('--train_ratio', type=float, default=0.8,
-                        help='Fraction of data to use for training')
-    parser.add_argument('--epochs', type=int, default=10,
-                        help='Number of training epochs')
-    parser.add_argument('--batch_size', type=int, default=8,
-                        help='Batch size for training')
-    parser.add_argument('--img_size', type=int, default=640,
-                        help='Image size (px) for training')
-    parser.add_argument('--project_dir', type=str, default='runs',
-                        help='YOLO project directory')
-    parser.add_argument('--exp_name', type=str, default='exp',
-                        help='Experiment name')
-    parser.add_argument('--model_save_path', type=str, required=True,
-                        help='Full path to save the best model weights (.pt)')
-    return parser.parse_args()
+# Define paths
+DATASET_DIR = "dataset"
+IMAGE_FILES_DIR = "image_files"
+IMAGES_DIR = os.path.join(DATASET_DIR, "images")
+LABELS_DIR = os.path.join(DATASET_DIR, "labels")
+OUTPUT_DIR = "runs/yolov8"
+YAML_FILE = "data_yolov8.yaml"
 
-<<<<<<< HEAD
-# Paths to your provided data
-DATA_DIR = r"C:\Users\Admin\psm pro\PSM-Protech-Feasibility-Study\Src\OCR_Classification_Model\Dataset\final_annotation"
-# Temporary folders for YOLO format
-BASE_DIR = os.path.join(os.path.dirname(DATA_DIR), 'yolo_dataset')
-IMG_DIR = os.path.join(BASE_DIR, 'images')
-LBL_DIR = os.path.join(BASE_DIR, 'labels')
-TRAIN_IMG = os.path.join(IMG_DIR, 'train')
-VAL_IMG   = os.path.join(IMG_DIR, 'val')
-TRAIN_LBL = os.path.join(LBL_DIR, 'train')
-VAL_LBL   = os.path.join(LBL_DIR, 'val')
+# Create directories for train and val splits
+def create_data_dirs():
+    for folder in [
+        os.path.join(IMAGES_DIR, "train"),
+        os.path.join(IMAGES_DIR, "val"),
+        os.path.join(LABELS_DIR, "train"),
+        os.path.join(LABELS_DIR, "val")
+    ]:
+        os.makedirs(folder, exist_ok=True)
 
-# 1. Create folder structure
-for d in [TRAIN_IMG, VAL_IMG, TRAIN_LBL, VAL_LBL]:
-    os.makedirs(d, exist_ok=True)
+# Extract class names from image filenames
+def get_class_names(image_files):
+    class_names = set()
+    for img in image_files:
+        base_name = os.path.splitext(img)[0]
+        class_name = base_name.split('_')[0] if '_' in base_name else base_name
+        class_names.add(class_name)
+    return sorted(list(class_names))
 
-# 2. Collect all images and their annotations
-all_images = [f for f in os.listdir(DATA_DIR) if f.lower().endswith(('.png','.jpg','.jpeg','.bmp','.tiff'))]
-if not all_images:
-    raise ValueError(f"No images found in {DATA_DIR}")
+# Generate dummy YOLO-format labels
+def generate_dummy_labels(image_path, class_name, class_names):
+    class_id = class_names.index(class_name)
+    img = cv2.imread(image_path)
+    if img is None:
+        return None
+    h, w = img.shape[:2]
+    x_center, y_center, box_width, box_height = 0.5, 0.5, 0.5, 0.5
+    label = f"{class_id} {x_center} {y_center} {box_width} {box_height}"
+    return label
 
-# 3. Split into train/val
-train_imgs, val_imgs = train_test_split(all_images, test_size=0.2, random_state=42)
+# Split dataset and generate labels
+def split_dataset(test_size=0.2):
+    image_files = [f for f in os.listdir(IMAGE_FILES_DIR) 
+                   if f.lower().endswith(('.jpg', '.jpeg', '.png'))]
+    if not image_files:
+        raise ValueError("No images found in image_files directory")
+    
+    class_names = get_class_names(image_files)
+    if not class_names:
+        raise ValueError("No class names could be inferred from image filenames")
+    
+    train_imgs, val_imgs = train_test_split(
+        image_files, test_size=test_size, random_state=42
+    )
+    
+    os.makedirs(LABELS_DIR, exist_ok=True)
+    for split, img_list in [("train", train_imgs), ("val", val_imgs)]:
+        for img in img_list:
+            src_img_path = os.path.join(IMAGE_FILES_DIR, img)
+            dst_img_path = os.path.join(IMAGES_DIR, split, img)
+            shutil.copy(src_img_path, dst_img_path)
+            
+            base_name = os.path.splitext(img)[0]
+            class_name = base_name.split('_')[0] if '_' in base_name else base_name
+            label = generate_dummy_labels(src_img_path, class_name, class_names)
+            if label:
+                label_path = os.path.join(LABELS_DIR, split, f"{base_name}.txt")
+                with open(label_path, 'w') as f:
+                    f.write(label)
+    
+    return len(train_imgs), len(val_imgs), class_names
 
-# 4. Copy files into YOLO structure
-for img_list, img_dest, lbl_dest in [(train_imgs, TRAIN_IMG, TRAIN_LBL), (val_imgs, VAL_IMG, VAL_LBL)]:
-    for img_name in img_list:
-        src_img = os.path.join(DATA_DIR, img_name)
-        src_lbl = os.path.join(DATA_DIR, os.path.splitext(img_name)[0] + '.txt')
-        if not os.path.exists(src_lbl):
-            print(f"Warning: annotation missing for {img_name}, skipping.")
-            continue
-        shutil.copy(src_img, os.path.join(img_dest, img_name))
-        shutil.copy(src_lbl, os.path.join(lbl_dest, os.path.splitext(img_name)[0] + '.txt'))
+# Create YAML configuration file
+def create_yaml(num_classes, class_names):
+    data = {
+        'train': os.path.join(IMAGES_DIR, 'train'),
+        'val': os.path.join(IMAGES_DIR, 'val'),
+        'nc': num_classes,
+        'names': class_names
+    }
+    with open(YAML_FILE, 'w') as f:
+        yaml.dump(data, f, default_flow_style=False)
 
-# 5. Create data YAML file
-yaml_dict = {
-    'train': TRAIN_IMG,
-    'val':   VAL_IMG,
-    'nc':    1,
-    'names':['symbol']
-}
-yaml_path = os.path.join(BASE_DIR, 'symbol_data.yaml')
-with open(yaml_path, 'w') as f:
-    yaml.dump(yaml_dict, f)
-print(f"Created YOLO data file at {yaml_path}")
-
-# 6. Train YOLOv8 model
-model = YOLO('yolov8n.pt')  # ensure you have this checkpoint or change to yolov8s.pt etc.
-
-print("Starting training...")
-results = model.train(
-    data=yaml_path,
-    epochs=50,
-    imgsz=640,
-    batch=16,
-    device=0 if torch.cuda.is_available() else 'cpu',
-    project=os.path.join(BASE_DIR, 'runs'),
-    name='symbol_train',
-    seed=42
-)
-
-print("Training complete. Results saved to ", results.val_txt)
-=======
-# Prepare dataset directories
-def prepare_dirs(base: str = 'dataset') -> tuple[Path, Path]:
-    """
-    Creates train/val folders for images and labels.
-    Returns (images_dir, labels_dir).
-    """
-    base_path = Path(base)
-    img_path = base_path / 'images'
-    lbl_path = base_path / 'labels'
-    for split in ('train', 'val'):
-        (img_path / split).mkdir(parents=True, exist_ok=True)
-        (lbl_path / split).mkdir(parents=True, exist_ok=True)
-    return img_path, lbl_path
-
-# Split data and copy from a single source folder containing both images and .txt labels
-def split_and_copy(
-    src_dir: str,
-    img_dir: Path,
-    lbl_dir: Path,
-    train_ratio: float = 0.8,
-    seed: int = 42
-) -> list[str]:
-    """
-    Splits images and their corresponding .txt label files from the same folder.
-    Returns sorted list of class names inferred from filename prefixes.
-    """
-    src = Path(src_dir)
-    images = list(src.glob('*.[jp][pn]g'))
-    if not images:
-        raise FileNotFoundError(f"No images found in {src_dir}")
-
-    classes = sorted({img.stem.split('_')[0] for img in images})
-    train_imgs, val_imgs = train_test_split(
-        images, train_size=train_ratio, random_state=seed
-    )
-    splits = {'train': train_imgs, 'val': val_imgs}
-
-    for split, img_list in splits.items():
-        for img_path in img_list:
-            # copy image
-            (img_dir / split / img_path.name).write_bytes(img_path.read_bytes())
-            # copy corresponding label if exists
-            label_src = src / f"{img_path.stem}.txt"
-            if label_src.exists():
-                (lbl_dir / split / label_src.name).write_bytes(label_src.read_bytes())
-
-    return classes
-
-# Write YOLO YAML config file
-def write_yaml(
-    classes: list[str],
-    img_dir: Path,
-    out: str = 'data.yaml'
-) -> str:
-    cfg = {
-        'train': str(img_dir / 'train'),
-        'val': str(img_dir / 'val'),
-        'nc': len(classes),
-        'names': classes
-    }
-    Path(out).write_text(yaml.dump(cfg))
-    return out
-
-# Train and validate YOLO model
-def train_yolo(
-    config: str,
-    epochs: int,
-    batch_size: int,
-    img_size: int,
-    project: str,
-    name: str
-) -> tuple[YOLO, any, Path]:
-    # Choose device: CUDA > MPS (Apple Silicon) > CPU
-    if torch.cuda.is_available():
-        device = 0
-    elif torch.backends.mps.is_available():  # Apple MPS support
-        device = 'mps'
-    else:
-        device = 'cpu'
-
-    model = YOLO('yolov8n.pt')
-    model.train(
-        data=config,
+# Train model and return metrics
+def train_model(epochs=10, batch_size=8, imgsz=640):
+    model = YOLO("yolov8n.pt")
+    results = model.train(
+        data=YAML_FILE,
         epochs=epochs,
         batch=batch_size,
-        imgsz=img_size,
-        device=device,
-        project=project,
-        name=name,
+        imgsz=imgsz,
+        device=0 if torch.cuda.is_available() else 'cpu',
+        project=OUTPUT_DIR,
+        name="train",
         patience=3,
         seed=42
     )
     metrics = model.val()
-    best_weights = Path(project) / name / 'weights' / 'best.pt'
-    return model, metrics, best_weights
+    return model, metrics
 
-# Measure inference speed
-def measure_speed(
-    model: YOLO,
-    img_dir: Path,
-    runs: int = 50
-) -> float:
-    val_imgs = list(img_dir / 'val'.glob('*.[jp][pn]g'))[:runs]
+# Evaluate inference speed
+def evaluate_inference_speed(model, test_images, num_runs=50):
     times = []
-    for img_path in val_imgs:
-        start = time.time()
-        model.predict(str(img_path), conf=0.5, iou=0.75)
-        times.append(time.time() - start)
-    return np.mean(times) * 1000
+    for img_path in test_images[:num_runs]:
+        start_time = time.time()
+        model.predict(os.path.join(IMAGES_DIR, "val", img_path), conf=0.5, iou=0.75)
+        times.append(time.time() - start_time)
+    avg_time = np.mean(times) * 1000  # Convert to milliseconds
+    return avg_time
 
-# Main execution
+# Save results
+def save_results(metrics, speed):
+    results = {
+        'mAP@50': metrics.results_dict['metrics/mAP50(B)'],
+        'mAP@50:95': metrics.results_dict['metrics/mAP50-95(B)'],
+        'Inference Speed (ms)': speed
+    }
+    with open(os.path.join(OUTPUT_DIR, 'results.yaml'), 'w') as f:
+        yaml.dump(results, f, default_flow_style=False)
+    print("\nYOLOv8 Results:")
+    print(pd.DataFrame([results]))
+
 def main():
-    args = get_args()
-    set_seed()
+    create_data_dirs()
+    train_count, val_count, class_names = split_dataset()
+    print(f"YOLOv8: Dataset split: {train_count} training images, {val_count} validation images")
+    print(f"Classes: {class_names}")
+    
+    create_yaml(len(class_names), class_names)
+    model, metrics = train_model()
+    val_images = [f for f in os.listdir(os.path.join(IMAGES_DIR, "val")) 
+         if f.lower().endswith(('.jpg', '.jpeg', '.png'))]
+    speed = evaluate_inference_speed(model, val_images)
+    save_results(metrics, speed)
 
-    # Prepare dataset structure
-    img_dir, lbl_dir = prepare_dirs()
-    classes = split_and_copy(
-        src_dir=args.source_dir,
-        img_dir=img_dir,
-        lbl_dir=lbl_dir,
-        train_ratio=args.train_ratio
-    )
-
-    # Generate config
-    cfg_path = write_yaml(classes, img_dir)
-
-    # Train and save best model
-    model, metrics, best_weights = train_yolo(
-        config=cfg_path,
-        epochs=args.epochs,
-        batch_size=args.batch_size,
-        img_size=args.img_size,
-        project=args.project_dir,
-        name=args.exp_name
-    )
-    if best_weights.exists():
-        dest = Path(args.model_save_path)
-        dest.parent.mkdir(parents=True, exist_ok=True)
-        shutil.copy(best_weights, dest)
-        print(f"Best model saved to: {dest}")
-
-    # Evaluate speed and save metrics
-    speed_ms = measure_speed(model, img_dir)
-    results = {
-        'mAP50': metrics.results_dict['metrics/mAP50(B)'],
-        'mAP50-95': metrics.results_dict['metrics/mAP50-95(B)'],
-        'Speed_ms': speed_ms
-    }
-    results_path = Path(args.project_dir) / args.exp_name / 'results.yaml'
-    results_path.write_text(yaml.dump(results))
-    print("Results:", results)
-
-if __name__ == '__main__':
-    main()
-
-'''
-python train.py \
-  --source_dir   data_source \
-  --train_ratio  0.75 \
-  --epochs       20 \
-  --batch_size   16 \
-  --img_size     640 \
-  --project_dir  runs \
-  --exp_name     my_experiment \
-  --model_save_path  outputs/best_model.pt
-  '''
->>>>>>> 16f94224
+if __name__ == "__main__":
+    main()